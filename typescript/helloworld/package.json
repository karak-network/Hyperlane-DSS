{
  "name": "@hyperlane-xyz/helloworld",
  "description": "A basic skeleton of an Hyperlane app",
  "version": "3.16.0",
  "dependencies": {
<<<<<<< HEAD
    "@hyperlane-xyz/core": "3.15.0",
    "@hyperlane-xyz/registry": "^2.1.1",
    "@hyperlane-xyz/sdk": "3.15.0",
=======
    "@hyperlane-xyz/core": "3.16.0",
    "@hyperlane-xyz/registry": "2.1.1",
    "@hyperlane-xyz/sdk": "3.16.0",
>>>>>>> 44cc9bf6
    "@openzeppelin/contracts-upgradeable": "^4.9.3",
    "ethers": "^5.7.2"
  },
  "devDependencies": {
    "@nomiclabs/hardhat-ethers": "^2.2.3",
    "@nomiclabs/hardhat-waffle": "^2.0.6",
    "@trivago/prettier-plugin-sort-imports": "^4.2.1",
    "@typechain/ethers-v5": "^11.1.2",
    "@typechain/ethers-v6": "^0.5.1",
    "@typechain/hardhat": "^9.1.0",
    "@typescript-eslint/eslint-plugin": "^7.4.0",
    "@typescript-eslint/parser": "^7.4.0",
    "chai": "^4.3.6",
    "eslint": "^8.57.0",
    "eslint-config-prettier": "^9.1.0",
    "ethereum-waffle": "^4.0.10",
    "hardhat": "^2.22.2",
    "hardhat-gas-reporter": "^1.0.9",
    "prettier": "^2.8.8",
    "prettier-plugin-solidity": "^1.1.3",
    "solhint": "^4.5.4",
    "solhint-plugin-prettier": "^0.0.5",
    "solidity-coverage": "^0.8.3",
    "ts-node": "^10.8.0",
    "typechain": "patch:typechain@npm%3A8.3.2#~/.yarn/patches/typechain-npm-8.3.2-b02e27439e.patch",
    "typescript": "5.3.3"
  },
  "homepage": "https://www.hyperlane.xyz",
  "keywords": [
    "Hyperlane",
    "HelloWorld",
    "Solidity",
    "Typescript"
  ],
  "license": "Apache-2.0",
  "type": "module",
  "exports": "./dist/index.js",
  "types": "./dist/index.d.ts",
  "files": [
    "/dist",
    "/contracts"
  ],
  "repository": {
    "type": "git",
    "url": "https://github.com/hyperlane-xyz/hyperlane-monorepo"
  },
  "scripts": {
    "build": "yarn hardhat-esm compile && tsc",
    "clean": "yarn hardhat-esm clean && rm -rf dist cache src/types",
    "coverage": "yarn hardhat-esm coverage",
    "lint": "solhint contracts/**/*.sol && eslint . --ext .ts",
    "hardhat-esm": "NODE_OPTIONS='--experimental-loader ts-node/esm/transpile-only --no-warnings=ExperimentalWarning' hardhat --config hardhat.config.cts",
    "prettier": "prettier --write ./contracts ./src",
    "test": "yarn hardhat-esm test ./src/test/**/*.test.ts",
    "test:ci": "yarn test"
  },
  "peerDependencies": {
    "@ethersproject/abi": "*",
    "@ethersproject/providers": "*",
    "@types/node": "*",
    "@types/sinon-chai": "*"
  }
}<|MERGE_RESOLUTION|>--- conflicted
+++ resolved
@@ -3,15 +3,9 @@
   "description": "A basic skeleton of an Hyperlane app",
   "version": "3.16.0",
   "dependencies": {
-<<<<<<< HEAD
-    "@hyperlane-xyz/core": "3.15.0",
-    "@hyperlane-xyz/registry": "^2.1.1",
-    "@hyperlane-xyz/sdk": "3.15.0",
-=======
     "@hyperlane-xyz/core": "3.16.0",
     "@hyperlane-xyz/registry": "2.1.1",
     "@hyperlane-xyz/sdk": "3.16.0",
->>>>>>> 44cc9bf6
     "@openzeppelin/contracts-upgradeable": "^4.9.3",
     "ethers": "^5.7.2"
   },
