--- conflicted
+++ resolved
@@ -1,11 +1,7 @@
 {
   "name": "@hyperlane-xyz/utils",
   "description": "General utilities and types for the Hyperlane network",
-<<<<<<< HEAD
-  "version": "4.0.0-alpha.2",
-=======
   "version": "3.15.0",
->>>>>>> acaa22cd
   "dependencies": {
     "@cosmjs/encoding": "^0.31.3",
     "@solana/web3.js": "^1.78.0",
