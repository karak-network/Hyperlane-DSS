--- conflicted
+++ resolved
@@ -1,29 +1,16 @@
 import { confirm } from '@inquirer/prompts';
-<<<<<<< HEAD
 import { stringify as yamlStringify } from 'yaml';
-=======
->>>>>>> acaa22cd
 
 import { IRegistry } from '@hyperlane-xyz/registry';
 import {
-<<<<<<< HEAD
   EvmIsmModule,
-=======
-  HypXERC20Lockbox__factory,
-  HypXERC20__factory,
-} from '@hyperlane-xyz/core';
-import {
->>>>>>> acaa22cd
   HypERC20Deployer,
   HypERC721Deployer,
   HyperlaneAddresses,
   HyperlaneContractsMap,
-<<<<<<< HEAD
   HyperlaneDeployer,
   HyperlaneProxyFactoryDeployer,
   MultiProvider,
-=======
->>>>>>> acaa22cd
   TOKEN_TYPE_TO_STANDARD,
   TokenFactories,
   TokenType,
@@ -31,10 +18,7 @@
   WarpRouteDeployConfig,
   getTokenConnectionId,
   isTokenMetadata,
-<<<<<<< HEAD
   serializeContracts,
-=======
->>>>>>> acaa22cd
 } from '@hyperlane-xyz/sdk';
 import { ProtocolType, objMap, promiseObjAll } from '@hyperlane-xyz/utils';
 
@@ -42,7 +26,6 @@
 import { MINIMUM_WARP_DEPLOY_GAS } from '../consts.js';
 import { WriteCommandContext } from '../context/types.js';
 import { log, logBlue, logGray, logGreen, logTable } from '../logger.js';
-<<<<<<< HEAD
 import {
   indentYamlOrJson,
   isFile,
@@ -55,16 +38,6 @@
   runPreflightChecksForChains,
 } from './utils.js';
 
-=======
-import { isFile, runFileSelectionStep } from '../utils/files.js';
-
-import {
-  completeDeploy,
-  prepareDeploy,
-  runPreflightChecksForChains,
-} from './utils.js';
-
->>>>>>> acaa22cd
 interface DeployParams {
   context: WriteCommandContext;
   configMap: WarpRouteDeployConfig;
@@ -157,7 +130,6 @@
     isDryRun && dryRunChain
       ? { [dryRunChain]: configMap[dryRunChain] }
       : configMap;
-<<<<<<< HEAD
 
   const ismFactoryDeployer = new HyperlaneProxyFactoryDeployer(multiProvider);
 
@@ -171,10 +143,6 @@
   );
 
   const deployedContracts = await deployer.deploy(modifiedConfig);
-=======
-
-  const deployedContracts = await deployer.deploy(config);
->>>>>>> acaa22cd
 
   logGreen('✅ Warp contract deployments complete');
 
@@ -183,7 +151,6 @@
     log('Writing deployment artifacts');
     await registry.addWarpRoute(warpCoreConfig);
   }
-<<<<<<< HEAD
   log(indentYamlOrJson(yamlStringify(warpCoreConfig, null, 2), 4));
   logBlue('Deployment is complete!');
 }
@@ -288,12 +255,6 @@
   return deployedIsm;
 }
 
-=======
-  log(JSON.stringify(warpCoreConfig, null, 2));
-  logBlue('Deployment is complete!');
-}
-
->>>>>>> acaa22cd
 async function getWarpCoreConfig(
   { configMap, context }: DeployParams,
   contracts: HyperlaneContractsMap<TokenFactories>,
@@ -323,35 +284,8 @@
       throw new Error('Missing decimals on token metadata');
     }
 
-<<<<<<< HEAD
     const collateralAddressOrDenom =
       config.type === TokenType.collateral ? config.token : undefined;
-=======
-    const collateralAddressOrDenom = await (async () => {
-      if (config.type === TokenType.XERC20Lockbox) {
-        const provider = context.multiProvider.tryGetProvider(chainName);
-        if (!provider) {
-          throw new Error(`Unable to pull provider for ${chainName}`);
-        }
-
-        const xERC20 = await HypXERC20Lockbox__factory.connect(
-          config.token,
-          provider,
-        ).xERC20();
-        const wrappedToken = await HypXERC20__factory.connect(
-          xERC20,
-          provider,
-        ).wrappedToken();
-        return wrappedToken;
-      }
-
-      if (config.type === TokenType.collateral) {
-        return config.token;
-      }
-
-      return undefined;
-    })();
->>>>>>> acaa22cd
     warpCoreConfig.tokens.push({
       chainName,
       standard: TOKEN_TYPE_TO_STANDARD[config.type],
